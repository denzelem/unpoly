--- conflicted
+++ resolved
@@ -30,13 +30,11 @@
   - Users can target :closest-zone .foo
   - Users can target :main when updating layers
   - Users can target :main when opening layers
-<<<<<<< HEAD
 - Some custom selectors are not implemented in LayerScanner, some in Selector.
   - Can we implement :has() in LayerScanner?
   - What about :main and :top? We also have these in OpenLayer?
-=======
 - Rename config.xxx.targets to config.xxx.mains, or mainSelectors
->>>>>>> b8805525
+- Should :top be :content-root or :layer-content or :content or similar?
 
 
 Other TODOs
