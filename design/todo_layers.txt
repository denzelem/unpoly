- result = await up.layer.ask({ acceptLocation: "/users/:id"})
  up.reload('.author-select', { params: result.id }) } }
- Can we prevent the fragment from being updated when the update trigers a layer close? To prevent content flashing
- New attribute [up-emit]
  - For Unpoly links and forms this is another guardEvent (userGuardEvent)
  - For other elements this reacts on click
- Konfigurierbares form.config.submitTargets mit Selektoren
- Change internal Unpoly-Elements should just be <up-overlay>, <up-insertion>, <up-bounds>, etc.
- Move layer defaults back into the overlay classes. We don't need to integrate it with up.Record.
- Check new layer styles visually
  - Nested layers should have more padding
  - Or maybe push background layers down and always keep the top modal at the same Y: https://atlaskit.atlassian.com/examples/core/modal-dialog/multiple
  - Modals should not have margin on small screens
- Check all occurences of up.emit and layer.emit:
  - Do they have a { log } option?
  - Do present tense events still have long-form event log messages with gerund?
- All calls of e.get(elementOrSelector) and e.first(elementOrSelector) might need to be changed to up.fragment.first(elementOrSelector) so they prefer the current layer
  - e. g. findValidateTarget
- Protocol options should not be configurable
  - Constants should just be props
  - Document headers in the main class docs
- Deprecate up.util.only() against up.util.pick() and up.util.except() against up.util.omit()
  - OR roll back the change
- Rename { base } back to { currentLayer }?
- Try changes in demo.unpoly.com
- Should history events be triggered on the front layer?
- What's our policy on acronym casing? We still have up.util.normalizeURL
- Should up-accept-event take an array?
  - If we remove the selector in "foo:event .button" we could also take multiple events, just like up.on!
- up.validate() is strange to preview a form change
  - maybe offer up.form.preview() and up-preview=".selector"
  - would be useful to preview another field without triggering validations? would this even work in rails, where a lot of logic hangs on validation hook?
  - then in the inspector:
    - def up.preview?; validate? or request['X-Up-Preview']; end
- Instead of normalizing URL strings and carefully making sure to never double-normalize the same string (for performance reasons), have an exposed up.Location object that toString() to its origin URL. Normalizing can happen when comparing.
- Each mode gets their own implementation
  - Decide whether to still up <up-xxx-frame> to more easily position the dismiss icon


There is also a typo in https://unpoly.com/tutorial that you might want to fix yourself (tutorial page does not seem to be part of the repo).

Have you noticed how noticed how pages fade in

- Tests
<<<<<<< HEAD
  - Test that responses for a closed layer will not update anything
=======
  - Test [up-accept-location="/foo/:user_id"]
  - Test that the string callback to up-on-accepted can use the context { event, layer, value }
  - Test that the string callback to up-on-opening can use the context { event, layer }
>>>>>>> dc900c9f
  - Test that [up-params] will add additional query params to a followed links that already has query params
  - Test that [up-params] will add additional payload to a submited form that already has some fields
  - Test for up.element.isDetached()
  - Test that up-hungry will not activate in a background layer
  - Test focus behavior:
    - New layers should be focused
    - autofocus in new layers will be respected
    - when closing a layer, the element that originally opened the layer re-gains focus
  - Test that we can actually hit another layer if the initial plan failed
    - We had this for a while:
    - @successOptions.layer = successPreview.preflightLayer()
  - Test that all events during fragment change set up.layer.current
    - check if up:fragment:inserted sets up.layer.current
    - check if keep events sets up.layer.current
    - check if follow event sets up.layer.current
  - Test that validations keep focus
  - Test that layers without history updates still return their current #location
  - Change with { reveal: 'selector' } should not find elements in another layer
  - Test that this doesn't crash when we don't have parent
    - <form up-layer="parent" up-target=".list">
  - Test that accepting/dismissing the root layer will just follow the link
  - Test that proxy-events are emitted on their layer, not the document
  - Test that proxy-events are emitted a second time on the document if the layer has been detached
  - Test that proxy-events don't crash when a request has { layer: 'new' }
  - Test that proxy-events don't crash when a request has no { layer }
  - Test that updating <body> or <html> we keep layer.onEach handlers
  - Test that updating <body> will re-attach up-overlay elements
  - Test and document up.proxy.abort().
  - Test and document up.proxy.abort(request)
  - Test and document up.proxy.abort(conditionsObj)
  - Get tests green again
  - Test that up.layer.get and up.layer.list take both a layer name like "root" or an options hash or an element or a jquery collection
  - Test layer { context } transmission
  - Test that all Change#execute() functions check if they're still applicable (or if the layer has been removed)
  - Test that back button closes all layers
  - Test that up.change() can be called with { target: Element }
  - Test that up.change() can be called with { target: Element } and will find in any layer
  - Test that up.change() without { layer } option will only find in current layer
  - Test that clicking on the layer backdrop will cause dismiss on iOS (https://code.makandra.de/makandra/studyflix/commit/cf7d016a1d00797519b709cfcb27423c6adea9d2)
  - Test that [up-dismiss][up-follow] inside a layer will dismiss, not follow
  - Test that [up-dismiss][up-follow] outside a layer will follow
  - Test that peeling is not preventable by preventing up:layer:dismiss
  - Test that opening/updating an layer can reset the world if selector is unavailable
  - Test against https://github.com/unpoly/unpoly/issues/79
    - Should be fixed by up.layer.onEach()
  - Test defaults inheritance in layer hierarchy (all => overlay => mode)
  - Test that a layer cannot have history: true if its parent has history: false
  - Test that making a layer change in an { onAccepted } callback will not deadlock the acceptance change
  - Test that layers are assigned .up-destroyed class while closing
  - Test that default targets are selectable per layer-type
  - Test that default targets are also fallbacks per layer-type
  - Test non-standard failOptions:
    - failOptions: mirror
    - failOptions: inherit
  - Test that that all layer methods manipulate the stack in sync (peel, push, remove)
    - E.g. opening the layer twice in a row fails currently: up.layer.open({ content: '<div class="content">foo xxx xxx</div>', target: '.content' }); up.layer.open({ content: '<div class="content">xxx</div>', target: '.content' })
    - It's OK for animations to run async after that
  - Test that ResetWorld is actually happening
  - Test that up.change({ content: 'foo' }) works when 'foo' is just text, without a wrapping tag
  - Test that we can submit a form into a new layer (success / fail)
  - Test up.proxy.abort()
  - Test that opening a new layer cancels requests that also open a new layer
  - Test { abort: 'conflict' }
  - Test that closing a layer cancels all requests for that layer
  - Test that up.change(html: Element) works
  - Test that forms can submit as arbitrary layer changes (success and failure)
  - Test that [up-on-accepted] and [up-on-dismissed] get the link's layer as up.layer.current
  - Check that up.layer forwards getters for all layer properties to stack.current
  - Test that compilers always see their up.layer.current, even if it is a background update and there is another layer above it
  - A11Y: current layer should get [role=dialog] and [aria-modal=true], all parent layers should get [inert] and [aria-hidden: true]. Since the root layer has no containers, we should apply this to direct children
  - A11Y: opening a layer should focus the layer, optionally to [autofocus]
  - A11Y: closing a layer should focus the element that opened the layer, or if the opener is unknown, the parent layer
  - Test Rails integration
  - UpdateLayer should re-create default targets
    - E.g. I have up.layer.config.modal.targets = ['.content', '.menu']
    - Now that layer was opened with .menu
    - The next request only has .content
    - => We should clear out the modal and build a new .content, since that is also what we would do on "new"!
    - => In case that the current modal DOES have .content we should update this instead of re-rooting
  - Tests for up.modal and up.popup should do nothing but test the legacy fallbacks

- Docs
  - Don't document each option a second time as failVariant. Instead explain in the method doc and { failOptions } what to do here.
  - [up-follow] vs. [up-target] vs. [up-layer] vs. [up-modal] etc.
    - Move all fragment update docs to a[up-follow] and form[up-follow]
    - There are separate doc entries for a[up-target] and form[up-target]
    - There are separate doc entries for a[up-layer] and form[up-layer]
      - These have all the layer-specific options
  - We now have unpoly-bootstrap3 and unpoly-bootstrap4
  - Fix unpoly-guide; The fullscreen-mode should just be up-mode="cover"
  - All layer-related options should be moved to a[up-layer] or form[up-layer] or both
  - Document changes in options { history } (now boolean) and { location } (now a string) changes
  - Documentation from Diff
  - Document new emit options { layer, base }
  - up.preload() can now fail if preloading is disabled
  - Docs: up:form:submit event now has { options } to manipulate
  - Docs: up:link:follow event now has { options } to manipulate
  - Expose up.fragment.all() as experimental API
  - Update Card and Slide for Testing config (maxRequests => concurrency, preloadConcurrency, disable preloading entirely)
  - { navigate }
  - Document that up.on selector can be a function
  - I think the slow/recover events changed
  - New gerund-events (up:layer:opening)
  - { failOptions }
  - up.link.config
  - New up.Request properties (at least { origin }, { layer })
  - Publish up.Request#loadPage()
  - Document that { target } can be an array
  - Document up.proxy.abort().
  - Document up.proxy.abort(request)
  - Document up.proxy.abort(conditionsObj)
  - Document [up-dismiss-on="click .button"]
  - Document up:proxy:aborted
  - Document new Rails integration
    - Document up.redirect_to
  - Document Protocol changes for other integrators



Finishing up
------------

- Remove unused files after we copied all documentation
  - popup
  - modal
- Grep for TODO
- Test in all browsers
- Migrate cards
- Migrate a Webpacker app
- Fix up-guide
  - Simplify content-link, modal-link, drawer-link
    - This should just be layer-link
  - up_modal.sass
- E-Mail maintainers of rack-unpoly und unpoly_ex


Accessibility
--------------

- A11Y: check if [inert] etc. are enough to have the browser rotate focus within the layer
-

Later?
------

- When xhr.responseURL is not the requested URL, assume that there was a redirect and the response method is now GET
- Rename request-related events
  - up:request:load
    up:request:loaded
    up:request:fatal
    up:request:aborted
    up:network:slow
    up:network:recover
  - Possibly rename up.proxy to up.request?
    - What about the up.request method?
      - up.request.fetch()?

- Allow shortcuts like up-any-target that set both success and fail options (if up-fail-options is not sufficient)
- Allow placement of body in overlays with <up-body>
  - Then <body> can really be a default target for all fragments
  - Is this really a good idea? It would break for all pages that use fixed elements in their layout
- Allow per-Layer fragment access like
  - layer.fragment.first()
  - layer.fragment.all()
  - layer.fragment.destroy()
  - layer.fragment.reload()
- Should we track/stop animations and scrolling per layer instead of globally?
- Get rid of up:framework:booted event
- Rename up:proxy:load etc. to up:request:load
- Events like up:layer:child:open
- Does up.remove() clean up jQuery data?
- { peel } option for up.destroy
- Do we want an ExtractPlan.BackButton? Turbolinks keep [up-keep] for back.
- Support [up-target][up-class] and [up-target][up-fail-class] to set a class on the new fragment
  - But think how that would go together with [up-layer="new"][up-class="warning"]
- Support :destroy pseudo-class up up.change() target
- Do we need an API to change context from JS? from server via header?
- Should up.reload / up.change etc. resolve to the updated elements?
- There should be a preload() function in up.proxy, but that should also take a request
  - For this we also need to decide whether up.proxy.preload() would reject unsafe requests
- form[up-target] without a target now looks funny
  - I now have form[up-follow] as a workaround
- When up:proxy:load is prevented, the request should be resolved with an AbortError
- Replace up.Response.isSuccess() with up.Response#ok
- Replace up.Response.isFatal() with !up.Response#body
- Emit up:proxy:fatal when responses are aborted due to user or timeout
- up:fragment:inserted should receive the entire document from which the fragment was extracted
- Support named layers
- Better cache hits (uhm really?)
  - When accessing up.target etc. the server should track this and respond with
        X-Up-Tailored: ["target", "mode"]
  - We can then use this information to resolve other requests in the queue
  - => But this would only help for requests already in the queue, yes? Because new requests would need to wait what the server responds.
- If all layers have their own implementation anyway, should we re-visit zones?
  - <a href="/foo" up-target=".bar" up-mode="zone" up-anchor=".slot"> (oder up-orgin? naa...)
  - -<div class="slot">
        <up-zone>
          <up-zone-content></up-zone-content>
        </up-zone>
     </div>
  - Should the term "layer" be renamed with "zone" everywhere?
  - This might be more useful if we had multiple children per layer


Decisions
---------

- Entscheiden ob ich die [up-modal], [up-drawer], etc. Shortcuts behalten möchte
  - Für Docs?
  - Verwirrend dass es mehrere Möglichkeiten gibt, das gleiche zu machen?
  - up-layer="new"
  => Ja, behalten
- The up.layer package object should be a looked up to "current", since TK naturally expected this to be the current layer
  => Das bringt nichts, dann kann man ja eben nicht sich was wergmerken
- Is { navigate } is really the best name for the option? Maybe { solo } or similar?
  - Keeping { navigate } means we could also use it for A11Y things
  => Gibt keine bessere Idee
- { flavor } umbenennen in { mode }, { scheme } oder { interface }
  - mode: Evtl. habe ich später mal nicht-modale Layer?
  - mode: 'modal' ist doof
  => Es ist nichts wirklich besser
- Should [up-href] be [up-url] to match { url }?
  - No, it matches HTML5 or XHTML2
- Params
  - Separate { query } and [up-query] options
  - NEVER move URL query to payload params
  - GET submissions: Form values should override, not append (set, not add) values from query
- Do I really want up.Change.ResetWorld instead of <body> as root's default target?
  - Yes, if we cannot match an overlay target we want to reset the world
  - One could argue that we only need ResetWorld when we're creating a layer or updating an overlay
- Should up.emit without an element emit on the document or on the current layer? => Keep it on document, as it is now!
- Should we keep up.history.popTargets?
  - up.config.root.targets might not be appropriate
  - but the layer targets will always be options after .popTargets, so we can keep popTargets as empty
- up.fragment.config.fallbackTransition wieder rein?
  => Nein, man kann ja das fallback als { objekt } machen
- It's stupid to have both { layer } and { mode } when one can set both
  => No, we don't want up.layer.open({ layer: 'modal' })
- Should it be up.accept(), up.dismiss(), X-Up-Accept, X-Up-Dismiss? => No
- Should the default layer be current again?
  => Not now, maybe change that leter
- Decide whether to do up.layer.accept({ value: { flight_id: 5 }}) or up.layer.accept({ flight_id: 5 })
  => We keep the value as first argument for the symmetry to resolve / reject<|MERGE_RESOLUTION|>--- conflicted
+++ resolved
@@ -42,13 +42,10 @@
 Have you noticed how noticed how pages fade in
 
 - Tests
-<<<<<<< HEAD
   - Test that responses for a closed layer will not update anything
-=======
   - Test [up-accept-location="/foo/:user_id"]
   - Test that the string callback to up-on-accepted can use the context { event, layer, value }
   - Test that the string callback to up-on-opening can use the context { event, layer }
->>>>>>> dc900c9f
   - Test that [up-params] will add additional query params to a followed links that already has query params
   - Test that [up-params] will add additional payload to a submited form that already has some fields
   - Test for up.element.isDetached()
